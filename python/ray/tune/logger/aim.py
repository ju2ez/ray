--- conflicted
+++ resolved
@@ -37,35 +37,21 @@
 
     Source: https://github.com/aimhubio/aim
 
-<<<<<<< HEAD
+
     Arguments:
         repo (:obj:`str`, optional): Aim repository path or Repo object to which Run object is bound.
             If skipped, default Repo is used.
         experiment (:obj:`str`, optional): Sets Run's `experiment` property. 'default' if not specified.
             Can be used later to query runs/sequences.
+        metrics (:obj:`List[str]`, optional): Specific metrics to track,
+            if no metric is specified log everything that is reported.
+        as_multirun (:obj:`bool`, optional): Enable/Disable creating new runs for each trial.
         system_tracking_interval (:obj:`int`, optional): Sets the tracking interval in seconds for system usage
             metrics (CPU, Memory, etc.). Set to `None` to disable system metrics tracking.
         log_system_params (:obj:`bool`, optional): Enable/Disable logging of system params such as installed packages,
             git info, environment variables, etc.
-        metrics (:obj:`List[str]`, optional): Specific metrics to track,
-            if no metric is specified log everything that is reported.
-        as_multirun (:obj:`bool`, optional): Enable/Disable creating new runs for each trial.
-=======
-    Args:
-    repo (:obj:`str`, optional): Aim repository path or Repo object to which Run object is bound.
-        If skipped, default Repo is used.
-    experiment (:obj:`str`, optional): Sets Run's `experiment` property. 'default' if not specified.
-        Can be used later to query runs/sequences.
-    metrics (:obj:`List[str]`, optional): Specific metrics to track,
-        if no metric is specified log everything that is reported.
-    as_multirun (:obj:`bool`, optional): Enable/Disable creating new runs for each trial.
-    system_tracking_interval (:obj:`int`, optional): Sets the tracking interval in seconds for system usage
-        metrics (CPU, Memory, etc.). Set to `None` to disable system metrics tracking.
-    log_system_params (:obj:`bool`, optional): Enable/Disable logging of system params such as installed packages,
-        git info, environment variables, etc.
     
     For more arguments please check the aim documentation: https://aimstack.readthedocs.io/en/latest/refs/sdk.html
->>>>>>> 028e2ec1
     """
 
     VALID_HPARAMS = (str, bool, int, float, list, type(None))
